import sys
import types
import pytest
from fastapi.testclient import TestClient

<<<<<<< HEAD

def test_predict():
    with TestClient(app) as client:
        response = client.post("/predict", json={"state": {"x": 1, "y": 2}})
        assert response.status_code == 200
        assert "action" in response.json()
=======
# ==================================================================
# ENVIRONMENT STUB
# ------------------------------------------------------------------
# The production app expects `src.env.drone_env.DroneEnv`.
# Importing the real env would trigger heavy dependencies (gym, etc).
# Instead, we stub it here with a dummy implementation.
# ==================================================================
class DummyEnv:
    def __init__(self, *_):
        self.observation_space = types.SimpleNamespace(shape=(2,))
        self.action_space = types.SimpleNamespace(n=2)

    def close(self):
        pass

# Register stubbed modules in sys.modules BEFORE importing app
env_pkg = types.ModuleType("src.env")
env_pkg.__path__ = []
env_mod = types.ModuleType("src.env.drone_env")
env_mod.DroneEnv = DummyEnv
sys.modules["src.env"] = env_pkg
sys.modules["src.env.drone_env"] = env_mod

# ==================================================================
# AGENT STUB
# ------------------------------------------------------------------
# The production app imports PPOAgent from `src.agents.ppo_agent`.
# That module transitively loads PyTorch. To avoid this in tests,
# we inject a lightweight stubbed agent with the same interface.
# ==================================================================
ppo_agent_mod = types.ModuleType("src.agents.ppo_agent")

class DummyAgent:
    def __init__(self, env):
        pass

    def load(self, path):  # model loading is skipped in tests
        pass

    def predict(self, state):  # always return a stub action
        return "stub_action"

ppo_agent_mod.PPOAgent = DummyAgent
sys.modules["src.agents.ppo_agent"] = ppo_agent_mod

# ==================================================================
# FIXTURE
# ------------------------------------------------------------------
# Provides a FastAPI TestClient with all stubs in place.
# Note: we import `app` here, AFTER stubbing dependencies.
# ==================================================================
@pytest.fixture
def client():
    from src.api.app import app
    with TestClient(app) as c:
        yield c

# ==================================================================
# TESTS
# ------------------------------------------------------------------
# Confirms that the /predict endpoint works with stubbed agent/env.
# Ensures isolation: no PyTorch, no heavy gym deps required.
# ==================================================================
def test_predict(client):
    payload = {"state": {"x": 1, "y": 2}}
    response = client.post("/predict", json=payload)

    assert response.status_code == 200
    assert response.json() == {"action": "stub_action"}
>>>>>>> 3fd6f4aa
<|MERGE_RESOLUTION|>--- conflicted
+++ resolved
@@ -3,81 +3,89 @@
 import pytest
 from fastapi.testclient import TestClient
 
-<<<<<<< HEAD
+# ===============================================================
+# WHY DO WE NEED STUBS?
+# ---------------------------------------------------------------
+# In production, our FastAPI app imports:
+#   - src.env.drone_env.DroneEnv (a Gym environment, heavy dep)
+#   - src.agents.ppo_agent.PPOAgent (a PyTorch model, heavy dep)
+#
+# Problem: when we run API tests in CI, those libraries (gym,
+# PyTorch) may not be installed. Importing them directly would
+# crash the test collection with ModuleNotFoundError.
+#
+# Solution: we "stub" those modules with lightweight fake
+# replacements. They have the same *interface* (same methods,
+# same names) but skip all heavy logic. This way:
+#   - The FastAPI app can import successfully.
+#   - The /predict endpoint still works for tests.
+#   - No GPU, model weights, or external deps are required.
+# ===============================================================
 
-def test_predict():
-    with TestClient(app) as client:
-        response = client.post("/predict", json={"state": {"x": 1, "y": 2}})
-        assert response.status_code == 200
-        assert "action" in response.json()
-=======
-# ==================================================================
-# ENVIRONMENT STUB
-# ------------------------------------------------------------------
-# The production app expects `src.env.drone_env.DroneEnv`.
-# Importing the real env would trigger heavy dependencies (gym, etc).
-# Instead, we stub it here with a dummy implementation.
-# ==================================================================
+# --- ENVIRONMENT STUB ---
+# Fake DroneEnv just defines observation/action spaces.
 class DummyEnv:
     def __init__(self, *_):
         self.observation_space = types.SimpleNamespace(shape=(2,))
         self.action_space = types.SimpleNamespace(n=2)
 
     def close(self):
-        pass
+        pass  # real env would clean up resources
 
-# Register stubbed modules in sys.modules BEFORE importing app
+# Register a fake "src.env" and "src.env.drone_env"
+# so that when FastAPI imports them, it gets our dummy version.
 env_pkg = types.ModuleType("src.env")
-env_pkg.__path__ = []
+env_pkg.__path__ = []  # mark as package
 env_mod = types.ModuleType("src.env.drone_env")
 env_mod.DroneEnv = DummyEnv
 sys.modules["src.env"] = env_pkg
 sys.modules["src.env.drone_env"] = env_mod
 
-# ==================================================================
-# AGENT STUB
-# ------------------------------------------------------------------
-# The production app imports PPOAgent from `src.agents.ppo_agent`.
-# That module transitively loads PyTorch. To avoid this in tests,
-# we inject a lightweight stubbed agent with the same interface.
-# ==================================================================
+# --- AGENT STUB ---
+# Fake PPOAgent that pretends to load and predict.
 ppo_agent_mod = types.ModuleType("src.agents.ppo_agent")
 
 class DummyAgent:
     def __init__(self, env):
-        pass
-
-    def load(self, path):  # model loading is skipped in tests
-        pass
-
-    def predict(self, state):  # always return a stub action
-        return "stub_action"
+        pass  # ignore env
+    def load(self, path):
+        pass  # skip model loading
+    def predict(self, state):
+        return "stub_action"  # always same action for tests
 
 ppo_agent_mod.PPOAgent = DummyAgent
 sys.modules["src.agents.ppo_agent"] = ppo_agent_mod
 
-# ==================================================================
-# FIXTURE
-# ------------------------------------------------------------------
-# Provides a FastAPI TestClient with all stubs in place.
-# Note: we import `app` here, AFTER stubbing dependencies.
-# ==================================================================
+# ===============================================================
+# WHY IMPORT APP INSIDE FIXTURE?
+# ---------------------------------------------------------------
+# If we import src.api.app at the top of this file,
+# it will try to pull in env + PPOAgent immediately.
+# That would fail before our stubs are installed.
+#
+# Instead, we import the app only *after* stubbing,
+# inside the pytest fixture. This ensures the app
+# sees DummyEnv + DummyAgent, not the real heavy ones.
+# ===============================================================
+
 @pytest.fixture
 def client():
-    from src.api.app import app
-    with TestClient(app) as c:
-        yield c
+    from src.api.app import app  # safe now, stubs are ready
+    with TestClient(app) as c:   # context manager ensures
+        yield c                  # startup/shutdown events fire
 
-# ==================================================================
+# ===============================================================
 # TESTS
-# ------------------------------------------------------------------
-# Confirms that the /predict endpoint works with stubbed agent/env.
-# Ensures isolation: no PyTorch, no heavy gym deps required.
-# ==================================================================
+# ---------------------------------------------------------------
+# What are we actually testing?
+# - That the FastAPI /predict endpoint runs end-to-end
+# - That it calls our DummyAgent.predict()
+# - That it returns the expected JSON {"action": "stub_action"}
+# ===============================================================
+
 def test_predict(client):
     payload = {"state": {"x": 1, "y": 2}}
     response = client.post("/predict", json=payload)
 
     assert response.status_code == 200
-    assert response.json() == {"action": "stub_action"}
->>>>>>> 3fd6f4aa
+    assert response.json() == {"action": "stub_action"}